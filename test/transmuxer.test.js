--- conflicted
+++ resolved
@@ -3812,91 +3812,4 @@
   QUnit.equal(segments[0].tags.audioTags.length, 0, 'generated no audio tags');
   QUnit.equal(segments[0].tags.videoTags.length, 2, 'generated two video tags');
   QUnit.ok(done, 'emitted done event even though no audio data was given');
-<<<<<<< HEAD
-});
-
-QUnit.module('AAC Stream');
-
-QUnit.test('emits data after receiving push', function() {
-
-  var array = new Uint8Array(109),
-    aacStream,
-    count = 0;
-  aacStream = new AacStream();
-
-  array[0] = 255;
-  array[1] = 241;
-  array[2] = 92;
-  array[3] = 128;
-  array[4] = 13;
-  array[5] = 191;
-  array[6] = 252;
-  array[7] = 33;
-  array[8] = 32;
-  array[9] = 3;
-  array[10] = 64;
-  array[11] = 104;
-  array[12] = 27;
-  array[13] = 212;
-  aacStream.setTimestamp(90);
-  aacStream.on('data', function(frame) {
-    if (frame.pts === 90 && frame.dts === 90) {
-      count += 1;
-    }
-  });
-  aacStream.push(array);
-  QUnit.equal(count, 1);
-});
-
-QUnit.test('continues parsing after corrupted stream', function() {
-
-  var array = new Uint8Array(10000),
-    aacStream,
-    adtsCount = 0,
-    id3Count = 0;
-  aacStream = new AacStream();
-  // an ID3 frame
-  array[0] = 73;
-  array[1] = 68;
-  array[2] = 51;
-  array[3] = 4;
-  array[4] = 0;
-  array[5] = 0;
-  array[6] = 0;
-  array[7] = 0;
-  array[8] = 0;
-  array[9] = 63;
-  array[10] = 80;
-  array[11] = 82;
-  array[12] = 73;
-  array[13] = 86;
-
-  // an atds frame
-  array[1020] = 255;
-  array[1021] = 241;
-  array[1022] = 92;
-  array[1023] = 128;
-  array[1024] = 13;
-  array[1025] = 191;
-  array[1026] = 252;
-  array[1027] = 33;
-  array[1028] = 32;
-  array[1029] = 3;
-  array[1030] = 64;
-  array[1031] = 104;
-  array[1032] = 27;
-  array[1033] = 212;
-
-  aacStream.on('data', function(frame) {
-    if (frame.type === 'timed-metadata') {
-      id3Count += 1;
-    } else if (frame.type === 'audio') {
-      adtsCount += 1;
-    }
-  });
-  aacStream.push(array);
-  QUnit.equal(adtsCount, 1);
-  QUnit.equal(id3Count, 1);
-=======
->>>>>>> 505d1ad8
 });