<<<<<<< HEAD
var ONE_SECOND_IN_TS = require('../utils/clock').ONE_SECOND_IN_TS;
=======
/**
 * mux.js
 *
 * Copyright (c) Brightcove
 * Licensed Apache-2.0 https://github.com/videojs/mux.js/blob/master/LICENSE
 */
var ONE_SECOND_IN_TS = 90000; // 90kHz clock
>>>>>>> 0a0215b5

/**
 * Store information about the start and end of the track and the
 * duration for each frame/sample we process in order to calculate
 * the baseMediaDecodeTime
 */
var collectDtsInfo = function(track, data) {
  if (typeof data.pts === 'number') {
    if (track.timelineStartInfo.pts === undefined) {
      track.timelineStartInfo.pts = data.pts;
    }

    if (track.minSegmentPts === undefined) {
      track.minSegmentPts = data.pts;
    } else {
      track.minSegmentPts = Math.min(track.minSegmentPts, data.pts);
    }

    if (track.maxSegmentPts === undefined) {
      track.maxSegmentPts = data.pts;
    } else {
      track.maxSegmentPts = Math.max(track.maxSegmentPts, data.pts);
    }
  }

  if (typeof data.dts === 'number') {
    if (track.timelineStartInfo.dts === undefined) {
      track.timelineStartInfo.dts = data.dts;
    }

    if (track.minSegmentDts === undefined) {
      track.minSegmentDts = data.dts;
    } else {
      track.minSegmentDts = Math.min(track.minSegmentDts, data.dts);
    }

    if (track.maxSegmentDts === undefined) {
      track.maxSegmentDts = data.dts;
    } else {
      track.maxSegmentDts = Math.max(track.maxSegmentDts, data.dts);
    }
  }
};

/**
 * Clear values used to calculate the baseMediaDecodeTime between
 * tracks
 */
var clearDtsInfo = function(track) {
  delete track.minSegmentDts;
  delete track.maxSegmentDts;
  delete track.minSegmentPts;
  delete track.maxSegmentPts;
};

/**
 * Calculate the track's baseMediaDecodeTime based on the earliest
 * DTS the transmuxer has ever seen and the minimum DTS for the
 * current track
 * @param track {object} track metadata configuration
 * @param keepOriginalTimestamps {boolean} If true, keep the timestamps
 *        in the source; false to adjust the first segment to start at 0.
 */
var calculateTrackBaseMediaDecodeTime = function(track, keepOriginalTimestamps) {
  var
    baseMediaDecodeTime,
    scale,
    minSegmentDts = track.minSegmentDts;

  // Optionally adjust the time so the first segment starts at zero.
  if (!keepOriginalTimestamps) {
    minSegmentDts -= track.timelineStartInfo.dts;
  }

  // track.timelineStartInfo.baseMediaDecodeTime is the location, in time, where
  // we want the start of the first segment to be placed
  baseMediaDecodeTime = track.timelineStartInfo.baseMediaDecodeTime;

  // Add to that the distance this segment is from the very first
  baseMediaDecodeTime += minSegmentDts;

  // baseMediaDecodeTime must not become negative
  baseMediaDecodeTime = Math.max(0, baseMediaDecodeTime);

  if (track.type === 'audio') {
    // Audio has a different clock equal to the sampling_rate so we need to
    // scale the PTS values into the clock rate of the track
    scale = track.samplerate / ONE_SECOND_IN_TS;
    baseMediaDecodeTime *= scale;
    baseMediaDecodeTime = Math.floor(baseMediaDecodeTime);
  }

  return baseMediaDecodeTime;
};

module.exports = {
  clearDtsInfo: clearDtsInfo,
  calculateTrackBaseMediaDecodeTime: calculateTrackBaseMediaDecodeTime,
  collectDtsInfo: collectDtsInfo
};<|MERGE_RESOLUTION|>--- conflicted
+++ resolved
@@ -1,14 +1,10 @@
-<<<<<<< HEAD
-var ONE_SECOND_IN_TS = require('../utils/clock').ONE_SECOND_IN_TS;
-=======
 /**
  * mux.js
  *
  * Copyright (c) Brightcove
  * Licensed Apache-2.0 https://github.com/videojs/mux.js/blob/master/LICENSE
  */
-var ONE_SECOND_IN_TS = 90000; // 90kHz clock
->>>>>>> 0a0215b5
+var ONE_SECOND_IN_TS = require('../utils/clock').ONE_SECOND_IN_TS;
 
 /**
  * Store information about the start and end of the track and the
